// Copyright(c) 2015-present, Gabi Melman & spdlog contributors.
// Distributed under the MIT License (http://opensource.org/licenses/MIT)

#pragma once

#ifndef SPDLOG_HEADER_ONLY
#include <spdlog/sinks/wincolor_sink.h>
#endif

#include <spdlog/details/windows_include.h>
#include <wincon.h>

#include <spdlog/common.h>
#include <spdlog/pattern_formatter.h>

namespace spdlog {
namespace sinks {
template<typename ConsoleMutex>
SPDLOG_INLINE wincolor_sink<ConsoleMutex>::wincolor_sink(void *out_handle, color_mode mode)
    : out_handle_(out_handle)
    , mutex_(ConsoleMutex::mutex())
    , formatter_(details::make_unique<spdlog::pattern_formatter>())
{

    set_color_mode_impl(mode);
    // set level colors
    colors_[level::trace] = FOREGROUND_RED | FOREGROUND_GREEN | FOREGROUND_BLUE;     // white
    colors_[level::debug] = FOREGROUND_GREEN | FOREGROUND_BLUE;                      // cyan
    colors_[level::info] = FOREGROUND_GREEN;                                         // green
    colors_[level::warn] = FOREGROUND_RED | FOREGROUND_GREEN | FOREGROUND_INTENSITY; // intense yellow
    colors_[level::err] = FOREGROUND_RED | FOREGROUND_INTENSITY;                     // intense red
    colors_[level::critical] =
        BACKGROUND_RED | FOREGROUND_RED | FOREGROUND_GREEN | FOREGROUND_BLUE | FOREGROUND_INTENSITY; // intense white on red background
    colors_[level::off] = 0;
}

template<typename ConsoleMutex>
SPDLOG_INLINE wincolor_sink<ConsoleMutex>::~wincolor_sink()
{
    this->flush();
}

// change the color for the given level
template<typename ConsoleMutex>
void SPDLOG_INLINE wincolor_sink<ConsoleMutex>::set_color(level::level_enum level, std::uint16_t color)
{
    std::lock_guard<mutex_t> lock(mutex_);
    colors_[level] = color;
}

template<typename ConsoleMutex>
void SPDLOG_INLINE wincolor_sink<ConsoleMutex>::log(const details::log_msg &msg)
{
    if (out_handle_ == nullptr || out_handle_ == INVALID_HANDLE_VALUE)
    {
        return;
    }

    std::lock_guard<mutex_t> lock(mutex_);
    msg.num_start_ranges = 0;
    memset(msg.color_ranges_start, 0, sizeof(size_t) * MAX_RANGES);
    msg.num_end_ranges = 0;
    memset(msg.color_ranges_end, 0, sizeof(size_t) * MAX_RANGES);
    memory_buf_t formatted;
    formatter_->format(msg, formatted);
<<<<<<< HEAD
    if (!in_console_)
    {
        write_to_file_(formatted);
        return;
    }
    if (should_do_colors_ && msg.num_start_ranges == msg.num_end_ranges)
    {
        if(msg.num_start_ranges > 0)
        {
            // before color range
            print_range_(formatted, 0, msg.color_ranges_start[0]);

            for(size_t i=0; i<msg.num_start_ranges; i++)
            {
                // in color range
                auto orig_attribs = set_foreground_color_(colors_[msg.level]);
                print_range_(formatted, msg.color_ranges_start[i], msg.color_ranges_end[i]);
                // reset to orig colors
                ::SetConsoleTextAttribute(out_handle_, orig_attribs);

                // after color range
                if(i+1 < msg.num_start_ranges)
                {
                    print_range_(formatted, msg.color_ranges_end[i], msg.color_ranges_start[i+1]);
                }
                else
                {
                    print_range_(formatted, msg.color_ranges_end[i], formatted.size());
                }
            }
        }
        else
        {
            // in color range
            auto orig_attribs = set_foreground_color_(colors_[msg.level]);
            print_range_(formatted, 0, formatted.size());
            // reset to orig colors
            ::SetConsoleTextAttribute(out_handle_, orig_attribs);
        }
=======
    if (should_do_colors_ && msg.color_range_end > msg.color_range_start)
    {
        // before color range
        print_range_(formatted, 0, msg.color_range_start);
        // in color range
        auto orig_attribs = static_cast<WORD>(set_foreground_color_(colors_[msg.level]));
        print_range_(formatted, msg.color_range_start, msg.color_range_end);
        // reset to orig colors
        ::SetConsoleTextAttribute(static_cast<HANDLE>(out_handle_), orig_attribs);
        print_range_(formatted, msg.color_range_end, formatted.size());
>>>>>>> 23dfb4e2
    }
    else // print without colors if color range is invalid (or color is disabled)
    {
        write_to_file_(formatted);
    }
}

template<typename ConsoleMutex>
void SPDLOG_INLINE wincolor_sink<ConsoleMutex>::flush()
{
    // windows console always flushed?
}

template<typename ConsoleMutex>
void SPDLOG_INLINE wincolor_sink<ConsoleMutex>::set_pattern(const std::string &pattern)
{
    std::lock_guard<mutex_t> lock(mutex_);
    formatter_ = std::unique_ptr<spdlog::formatter>(new pattern_formatter(pattern));
}

template<typename ConsoleMutex>
void SPDLOG_INLINE wincolor_sink<ConsoleMutex>::set_formatter(std::unique_ptr<spdlog::formatter> sink_formatter)
{
    std::lock_guard<mutex_t> lock(mutex_);
    formatter_ = std::move(sink_formatter);
}

template<typename ConsoleMutex>
void SPDLOG_INLINE wincolor_sink<ConsoleMutex>::set_color_mode(color_mode mode)
{
    std::lock_guard<mutex_t> lock(mutex_);
    set_color_mode_impl(mode);
}

template<typename ConsoleMutex>
void SPDLOG_INLINE wincolor_sink<ConsoleMutex>::set_color_mode_impl(color_mode mode)
{
    if (mode == color_mode::automatic)
    {
        // should do colors only if out_handle_  points to actual console.
        DWORD console_mode;
        bool in_console = ::GetConsoleMode(static_cast<HANDLE>(out_handle_), &console_mode) != 0;
        should_do_colors_ = in_console;
    }
    else
    {
        should_do_colors_ = mode == color_mode::always ? true : false;
    }
}

// set foreground color and return the orig console attributes (for resetting later)
template<typename ConsoleMutex>
std::uint16_t SPDLOG_INLINE wincolor_sink<ConsoleMutex>::set_foreground_color_(std::uint16_t attribs)
{
    CONSOLE_SCREEN_BUFFER_INFO orig_buffer_info;
    if (!::GetConsoleScreenBufferInfo(static_cast<HANDLE>(out_handle_), &orig_buffer_info))
    {
        // just return white if failed getting console info
        return FOREGROUND_RED | FOREGROUND_GREEN | FOREGROUND_BLUE; 
    }
    
    // change only the foreground bits (lowest 4 bits) 
    auto new_attribs = static_cast<WORD>(attribs) | (orig_buffer_info.wAttributes & 0xfff0);
    auto ignored = ::SetConsoleTextAttribute(static_cast<HANDLE>(out_handle_), new_attribs);
    (void)(ignored);
    return static_cast<std::uint16_t>(orig_buffer_info.wAttributes); // return orig attribs
}

// print a range of formatted message to console
template<typename ConsoleMutex>
void SPDLOG_INLINE wincolor_sink<ConsoleMutex>::print_range_(const memory_buf_t &formatted, size_t start, size_t end)
{
    if (end > start)
    {
        auto size = static_cast<DWORD>(end - start);
        auto ignored = ::WriteConsoleA(static_cast<HANDLE>(out_handle_), formatted.data() + start, size, nullptr, nullptr);
        (void)(ignored);
    }
}

template<typename ConsoleMutex>
void SPDLOG_INLINE wincolor_sink<ConsoleMutex>::write_to_file_(const memory_buf_t &formatted)
{
    auto size = static_cast<DWORD>(formatted.size());
    DWORD bytes_written = 0;
    auto ignored = ::WriteFile(static_cast<HANDLE>(out_handle_), formatted.data(), size, &bytes_written, nullptr);
    (void)(ignored);
}

// wincolor_stdout_sink
template<typename ConsoleMutex>
SPDLOG_INLINE wincolor_stdout_sink<ConsoleMutex>::wincolor_stdout_sink(color_mode mode)
    : wincolor_sink<ConsoleMutex>(::GetStdHandle(STD_OUTPUT_HANDLE), mode)
{}

// wincolor_stderr_sink
template<typename ConsoleMutex>
SPDLOG_INLINE wincolor_stderr_sink<ConsoleMutex>::wincolor_stderr_sink(color_mode mode)
    : wincolor_sink<ConsoleMutex>(::GetStdHandle(STD_ERROR_HANDLE), mode)
{}
} // namespace sinks
} // namespace spdlog<|MERGE_RESOLUTION|>--- conflicted
+++ resolved
@@ -63,7 +63,6 @@
     memset(msg.color_ranges_end, 0, sizeof(size_t) * MAX_RANGES);
     memory_buf_t formatted;
     formatter_->format(msg, formatted);
-<<<<<<< HEAD
     if (!in_console_)
     {
         write_to_file_(formatted);
@@ -103,18 +102,6 @@
             // reset to orig colors
             ::SetConsoleTextAttribute(out_handle_, orig_attribs);
         }
-=======
-    if (should_do_colors_ && msg.color_range_end > msg.color_range_start)
-    {
-        // before color range
-        print_range_(formatted, 0, msg.color_range_start);
-        // in color range
-        auto orig_attribs = static_cast<WORD>(set_foreground_color_(colors_[msg.level]));
-        print_range_(formatted, msg.color_range_start, msg.color_range_end);
-        // reset to orig colors
-        ::SetConsoleTextAttribute(static_cast<HANDLE>(out_handle_), orig_attribs);
-        print_range_(formatted, msg.color_range_end, formatted.size());
->>>>>>> 23dfb4e2
     }
     else // print without colors if color range is invalid (or color is disabled)
     {
@@ -173,10 +160,10 @@
     if (!::GetConsoleScreenBufferInfo(static_cast<HANDLE>(out_handle_), &orig_buffer_info))
     {
         // just return white if failed getting console info
-        return FOREGROUND_RED | FOREGROUND_GREEN | FOREGROUND_BLUE; 
-    }
-    
-    // change only the foreground bits (lowest 4 bits) 
+        return FOREGROUND_RED | FOREGROUND_GREEN | FOREGROUND_BLUE;
+    }
+
+    // change only the foreground bits (lowest 4 bits)
     auto new_attribs = static_cast<WORD>(attribs) | (orig_buffer_info.wAttributes & 0xfff0);
     auto ignored = ::SetConsoleTextAttribute(static_cast<HANDLE>(out_handle_), new_attribs);
     (void)(ignored);
